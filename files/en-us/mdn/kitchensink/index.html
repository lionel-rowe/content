--- conflicted
+++ resolved
@@ -14,14 +14,10 @@
 <p>This page attempts to be the complete intersection of every other page. No in terms of the text but in terms of the
 styles and macros. Let's start with some notes...</p>
 
-<<<<<<< HEAD
 <p>Here's text that uses the <code>&lt;kbd&gt;</code> tag: <kbd>Shift</kbd></p>
 
-<div class="blockIndicator note">
-=======
 <div class="notecard note">
   <h4>Note</h4>
->>>>>>> dbb88eeb
   <p>Here's a block indicator note.</p>
 </div>
 
